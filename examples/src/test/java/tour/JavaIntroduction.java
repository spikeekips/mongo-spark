/*
 * Copyright 2016 MongoDB, Inc.
 *
 * Licensed under the Apache License, Version 2.0 (the "License");
 * you may not use this file except in compliance with the License.
 * You may obtain a copy of the License at
 *
 *    http://www.apache.org/licenses/LICENSE-2.0
 *
 * Unless required by applicable law or agreed to in writing, software
 * distributed under the License is distributed on an "AS IS" BASIS,
 * WITHOUT WARRANTIES OR CONDITIONS OF ANY KIND, either express or implied.
 * See the License for the specific language governing permissions and
 * limitations under the License.
 */

package tour;

import com.mongodb.MongoClient;
import com.mongodb.MongoClientURI;
import com.mongodb.client.MongoDatabase;
import com.mongodb.spark.MongoConnector;
import com.mongodb.spark.MongoSpark;
import com.mongodb.spark.config.ReadConfig;
import com.mongodb.spark.config.WriteConfig;
import com.mongodb.spark.rdd.api.java.JavaMongoRDD;
<<<<<<< HEAD
=======
import com.mongodb.spark.sql.helpers.StructFields;
>>>>>>> 41596368
import org.apache.spark.SparkConf;
import org.apache.spark.api.java.JavaRDD;
import org.apache.spark.api.java.JavaSparkContext;
import org.apache.spark.api.java.function.Function;
<<<<<<< HEAD
import org.apache.spark.sql.Dataset;
import org.apache.spark.sql.Row;
import org.apache.spark.sql.SparkSession;
=======
import org.apache.spark.sql.DataFrame;
import org.apache.spark.sql.SQLContext;
import org.apache.spark.sql.types.DataTypes;
import org.apache.spark.sql.types.StructType;
>>>>>>> 41596368
import org.bson.Document;
import org.bson.types.ObjectId;

import java.util.HashMap;
import java.util.List;
import java.util.Map;

import static java.lang.String.format;
import static java.util.Arrays.asList;
import static java.util.Collections.singletonList;

public final class JavaIntroduction {

    /**
     * Run this main method to see the output of this quick example.
     *
     * @param args takes an optional single argument for the connection string
     * @throws InterruptedException if a latch is interrupted
     */
    public static void main(final String[] args) throws InterruptedException {
        JavaSparkContext jsc = createJavaSparkContext(args);

        // Create a RDD
        JavaRDD<Document> documents = jsc.parallelize(asList(1, 2, 3, 4, 5, 6, 7, 8, 9, 10)).map
                (new Function<Integer, Document>() {
            @Override
            public Document call(final Integer i) throws Exception {
                return Document.parse("{test: " + i + "}");
            }
        });

        // Saving data from an RDD to MongoDB
        MongoSpark.save(documents);

        // Saving data with a custom WriteConfig
        Map<String, String> writeOverrides = new HashMap<String, String>();
        writeOverrides.put("collection", "spark");
        writeOverrides.put("writeConcern.w", "majority");
        WriteConfig writeConfig = WriteConfig.create(jsc).withOptions(writeOverrides);

        JavaRDD<Document> sparkDocuments = jsc.parallelize(asList(1, 2, 3, 4, 5, 6, 7, 8, 9, 10)).map
                (new Function<Integer, Document>() {
                    @Override
                    public Document call(final Integer i) throws Exception {
                        return Document.parse("{spark: " + i + "}");
                    }
                });
        // Saving data from an RDD to MongoDB
        MongoSpark.save(sparkDocuments, writeConfig);

        // Loading and analyzing data from MongoDB
        JavaMongoRDD<Document> rdd = MongoSpark.load(jsc);
        System.out.println(rdd.count());
        System.out.println(rdd.first().toJson());

        // Loading data with a custom ReadConfig
        Map<String, String> readOverrides = new HashMap<String, String>();
        readOverrides.put("collection", "spark");
        readOverrides.put("readPreference.name", "secondaryPreferred");
        ReadConfig readConfig = ReadConfig.create(jsc).withOptions(readOverrides);

        JavaMongoRDD<Document> customRdd = MongoSpark.load(jsc, readConfig);

        System.out.println(customRdd.count());
        System.out.println(customRdd.first().toJson());

        // Filtering an rdd using an aggregation pipeline before passing data to Spark
        JavaMongoRDD<Document> aggregatedRdd = rdd.withPipeline(singletonList(Document.parse("{ $match: { test : { $gt : 5 } } }")));
        System.out.println(aggregatedRdd.count());
        System.out.println(aggregatedRdd.first().toJson());

        // Datasets

        // Drop database
        dropDatabase(getMongoClientURI(args));

        // Add Sample Data
        List<String> characters = asList(
            "{'name': 'Bilbo Baggins', 'age': 50}",
            "{'name': 'Gandalf', 'age': 1000}",
            "{'name': 'Thorin', 'age': 195}",
            "{'name': 'Balin', 'age': 178}",
            "{'name': 'Kíli', 'age': 77}",
            "{'name': 'Dwalin', 'age': 169}",
            "{'name': 'Óin', 'age': 167}",
            "{'name': 'Glóin', 'age': 158}",
            "{'name': 'Fíli', 'age': 82}",
            "{'name': 'Bombur'}"
        );
        MongoSpark.save(jsc.parallelize(characters).map(new Function<String, Document>() {
            @Override
            public Document call(final String json) throws Exception {
                return Document.parse(json);
            }
        }));


        // Load inferring schema
        Dataset<Row> df = MongoSpark.load(jsc).toDF();
        df.printSchema();
        df.show();

        // Declare the Schema via a Java Bean
        SparkSession sparkSession = SparkSession.builder().getOrCreate();
        Dataset<Row> explicitDF = MongoSpark.load(jsc).toDF(Character.class);
        explicitDF.printSchema();

        // SQL
        explicitDF.registerTempTable("characters");
        Dataset<Row> centenarians = sparkSession.sql("SELECT name, age FROM characters WHERE age >= 100");

        // Saving DataFrame
        MongoSpark.write(centenarians).option("collection", "hundredClub").save();
<<<<<<< HEAD
        MongoSpark.load(sparkSession, ReadConfig.create(sparkSession).withOption("collection", "hundredClub"), Character.class).show();
=======
        MongoSpark.load(sqlContext, ReadConfig.create(sqlContext).withOption("collection", "hundredClub"), Character.class).show();

        // Drop database
        MongoConnector.apply(jsc.sc()).withDatabaseDo(ReadConfig.create(sqlContext), new Function<MongoDatabase, Void>() {
            @Override
            public Void call(final MongoDatabase db) throws Exception {
                db.drop();
                return null;
            }
        });

        String objectId = "123400000000000000000000";
        List<Document> docs = asList(
                new Document("_id", new ObjectId(objectId)).append("a", 1),
                new Document("_id", new ObjectId()).append("a", 2));
        MongoSpark.save(jsc.parallelize(docs));

        // Set the schema using the ObjectId helper
        StructType schema = DataTypes.createStructType(asList(
                StructFields.objectId("_id", false),
                DataTypes.createStructField("a", DataTypes.IntegerType, false)));

        // Create a dataframe with the helper functions registered
        df = MongoSpark.read(sqlContext).schema(schema).option("registerSQLHelperFunctions", "true").load();

        // Query using the ObjectId string
        df.filter(format("_id = ObjectId('%s')", objectId)).show();
>>>>>>> 41596368
    }

    private static JavaSparkContext createJavaSparkContext(final String[] args) {
        String uri = getMongoClientURI(args);
        dropDatabase(uri);
        SparkConf conf = new SparkConf()
                .setMaster("local")
                .setAppName("MongoSparkConnectorTour")
                .set("spark.app.id", "MongoSparkConnectorTour")
                .set("spark.mongodb.input.uri", uri)
                .set("spark.mongodb.output.uri", uri);

        return new JavaSparkContext(conf);
    }

    private static String getMongoClientURI(final String[] args) {
        String uri;
        if (args.length == 0) {
            uri = "mongodb://localhost/test.coll"; // default
        } else {
            uri = args[0];
        }
        return uri;
    }

    private static void dropDatabase(final String connectionString) {
        MongoClientURI uri = new MongoClientURI(connectionString);
        new MongoClient(uri).dropDatabase(uri.getDatabase());
    }
}<|MERGE_RESOLUTION|>--- conflicted
+++ resolved
@@ -24,24 +24,16 @@
 import com.mongodb.spark.config.ReadConfig;
 import com.mongodb.spark.config.WriteConfig;
 import com.mongodb.spark.rdd.api.java.JavaMongoRDD;
-<<<<<<< HEAD
-=======
 import com.mongodb.spark.sql.helpers.StructFields;
->>>>>>> 41596368
 import org.apache.spark.SparkConf;
 import org.apache.spark.api.java.JavaRDD;
 import org.apache.spark.api.java.JavaSparkContext;
 import org.apache.spark.api.java.function.Function;
-<<<<<<< HEAD
 import org.apache.spark.sql.Dataset;
 import org.apache.spark.sql.Row;
 import org.apache.spark.sql.SparkSession;
-=======
-import org.apache.spark.sql.DataFrame;
-import org.apache.spark.sql.SQLContext;
 import org.apache.spark.sql.types.DataTypes;
 import org.apache.spark.sql.types.StructType;
->>>>>>> 41596368
 import org.bson.Document;
 import org.bson.types.ObjectId;
 
@@ -155,13 +147,10 @@
 
         // Saving DataFrame
         MongoSpark.write(centenarians).option("collection", "hundredClub").save();
-<<<<<<< HEAD
         MongoSpark.load(sparkSession, ReadConfig.create(sparkSession).withOption("collection", "hundredClub"), Character.class).show();
-=======
-        MongoSpark.load(sqlContext, ReadConfig.create(sqlContext).withOption("collection", "hundredClub"), Character.class).show();
 
         // Drop database
-        MongoConnector.apply(jsc.sc()).withDatabaseDo(ReadConfig.create(sqlContext), new Function<MongoDatabase, Void>() {
+        MongoConnector.apply(jsc.sc()).withDatabaseDo(ReadConfig.create(sparkSession), new Function<MongoDatabase, Void>() {
             @Override
             public Void call(final MongoDatabase db) throws Exception {
                 db.drop();
@@ -181,11 +170,10 @@
                 DataTypes.createStructField("a", DataTypes.IntegerType, false)));
 
         // Create a dataframe with the helper functions registered
-        df = MongoSpark.read(sqlContext).schema(schema).option("registerSQLHelperFunctions", "true").load();
+        df = MongoSpark.read(sparkSession).schema(schema).option("registerSQLHelperFunctions", "true").load();
 
         // Query using the ObjectId string
         df.filter(format("_id = ObjectId('%s')", objectId)).show();
->>>>>>> 41596368
     }
 
     private static JavaSparkContext createJavaSparkContext(final String[] args) {
